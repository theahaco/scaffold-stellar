target/
.soroban/
.env
test_snapshots/
.stellar/
<<<<<<< HEAD

.idea
=======
.vscode/
>>>>>>> 7f553bcc
<|MERGE_RESOLUTION|>--- conflicted
+++ resolved
@@ -3,9 +3,5 @@
 .env
 test_snapshots/
 .stellar/
-<<<<<<< HEAD
-
-.idea
-=======
 .vscode/
->>>>>>> 7f553bcc
+.idea/