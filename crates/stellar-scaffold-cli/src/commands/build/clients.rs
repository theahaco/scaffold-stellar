--- conflicted
+++ resolved
@@ -270,24 +270,7 @@
         Ok(())
     }
 
-<<<<<<< HEAD
-    async fn account_exists(account_name: &str) -> Result<bool, Error> {
-        // TODO: this is a workaround until generate is changed to not overwrite accounts
-        Ok(cli::keys::fund::Cmd::parse_arg_vec(&[account_name])?
-            .run(&global::Args::default())
-            .await
-            .is_ok())
-    }
-
     async fn generate_contract_bindings(self, name: &str, contract_id: &str) -> Result<(), Error> {
-=======
-    async fn generate_contract_bindings(
-        self,
-        workspace_root: &std::path::Path,
-        name: &str,
-        contract_id: &str,
-    ) -> Result<(), Error> {
->>>>>>> 59c51fd9
         eprintln!("🎭 binding {name:?} contract");
         let workspace_root = self
             .workspace_root
