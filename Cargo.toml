--- conflicted
+++ resolved
@@ -1,74 +1,45 @@
 [workspace]
+resolver = "2"
+default-members = ["crates/*"]
 members = [
     "crates/*",
     "contracts/registry",
     "contracts/test/*",
     "crates/stellar-scaffold-test/fixtures/contracts/*",
 ]
-default-members = ["crates/*"]
-resolver = "2"
 
 [workspace.package]
 repository = "https://github.com/theahaco/scaffold-stellar"
 
 [workspace.dependencies]
-<<<<<<< HEAD
-cargo_metadata = "0.18.1"
-clap = "4.1.8"
-sha2 = "0.10.8"
-=======
 stellar-scaffold-macro = { path = "crates/stellar-scaffold-macro" }
 stellar-registry = { path = "crates/stellar-registry" }
 
 stellar-cli = { version = "23.3.0", package = "soroban-cli", default-features = false  }
 soroban-rpc = { package = "stellar-rpc-client", version = "23.0.1" }
->>>>>>> 1a1ea692
 soroban-spec-tools = "23.1.2"
+
+soroban-sdk = { git = "https://github.com/stellar/rs-soroban-sdk", rev = "99134976ee1d31fa1fa5db8a63bd1ea66b8abda8" }
+admin-sep = { git = "https://github.com/theahaco/admin-sep", rev = "0a33529733d790aa6806e8210c30eba2a2b7dfb0" }
+stellar-xdr = "23.0.0"
 stellar-strkey = "0.0.13"
-stellar-xdr = "23.0.0"
+
+cargo_metadata = "0.18.1"
 thiserror = "2.0.17"
+sha2 = "0.10.8"
 
-[workspace.dependencies.admin-sep]
-git = "https://github.com/theahaco/admin-sep"
-rev = "0a33529733d790aa6806e8210c30eba2a2b7dfb0"
+clap = "4.1.8"
 
-[workspace.dependencies.soroban-rpc]
-version = "23.0.1"
-package = "stellar-rpc-client"
-
-[workspace.dependencies.soroban-sdk]
-git = "https://github.com/stellar/rs-soroban-sdk"
-rev = "99134976ee1d31fa1fa5db8a63bd1ea66b8abda8"
-
-[workspace.dependencies.stellar-cli]
-version = "23.1.4"
-package = "soroban-cli"
-default-features = false
-
-[workspace.dependencies.stellar-macros]
-git = "https://github.com/OpenZeppelin/stellar-contracts"
-tag = "v0.5.1"
-
-[workspace.dependencies.stellar-registry]
-path = "crates/stellar-registry"
-
-[workspace.dependencies.stellar-scaffold-macro]
-path = "crates/stellar-scaffold-macro"
-
-[workspace.dependencies.stellar-tokens]
-git = "https://github.com/OpenZeppelin/stellar-contracts"
-tag = "v0.5.1"
+[profile.contracts]
+inherits = "release"
+opt-level = "z"
+overflow-checks = true
+debug = 0
+strip = "symbols"
+debug-assertions = true
+panic = "abort"
+codegen-units = 1
+lto = true
 
 [workspace.lints.clippy]
-result_large_err = "allow"
-
-[profile.contracts]
-opt-level = "z"
-debug = false
-lto = true
-debug-assertions = true
-codegen-units = 1
-panic = "abort"
-overflow-checks = true
-strip = true
-inherits = "release"+result_large_err = "allow"