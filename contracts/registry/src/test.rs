--- conflicted
+++ resolved
@@ -22,11 +22,8 @@
     let env = registry.env();
     let name = &registry.name();
     let client = registry.client();
-<<<<<<< HEAD
-
-=======
     let version = registry.default_version();
->>>>>>> 734d90e2
+
     assert_eq!(
         client.try_fetch_hash(name, &None).unwrap_err(),
         Ok(Error::NoSuchWasmPublished)
@@ -52,7 +49,7 @@
 
     let other_address = &Address::generate(env);
     let random_bytes: BytesN<32> = BytesN::random(&env);
-    registry.mock_method(
+    registry.mock_auth_for(
         other_address,
         "publish_hash",
         ContractArgs::publish_hash(name, other_address, &random_bytes, &version),
@@ -72,12 +69,8 @@
     let name = &to_string(env, "contract");
     let client = registry.client();
     let wasm_name = &registry.name();
-<<<<<<< HEAD
-
-    assert_matches!(
-=======
-    assert_eq!(
->>>>>>> 734d90e2
+
+    assert_eq!(
         client.try_fetch_contract_id(name).unwrap_err(),
         Ok(Error::NoSuchContractDeployed)
     );
